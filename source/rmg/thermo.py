--- conflicted
+++ resolved
@@ -560,21 +560,12 @@
 	A = scipy.zeros([m,4])
 	b = scipy.zeros([m,1])
 	for i in range(m):
-<<<<<<< HEAD
 		y = T_list[i]/(T_list[i]+B)
-		A[i,0] = y*y*(y-1)
-		A[i,1] = A[i,0]*y
-		A[i,2] = A[i,1]*y
-		A[i,3] = A[i,2]*y
-		b[i] = (Cp_list[i]-cp0)/(cpInf-cp0) - y*y
-=======
-		y = t[i]/(t[i]+B)
 		A[i,0] = y*y*(y-1)*(cpInf-cp0)
 		A[i,1] = A[i,0]*y*(cpInf-cp0)
 		A[i,2] = A[i,1]*y*(cpInf-cp0)
 		A[i,3] = A[i,2]*y*(cpInf-cp0)
-		b[i] = cp[i]-cp0 - y*y*(cpInf-cp0)
->>>>>>> cd276c6f
+		b[i] = (Cp_list[i]-cp0) - y*y*(cpInf-cp0)
 	#solve least squares problem A*x = b; http://docs.scipy.org/doc/scipy/reference/tutorial/linalg.html#solving-linear-least-squares-problems-and-pseudo-inverses
 	x,resid,rank,sigma = linalg.lstsq(A,b)
 	a0 = x[0]
@@ -613,7 +604,6 @@
 	return WilhoitThermo
 
 def CpLimits(atoms, rotors, linear):
-<<<<<<< HEAD
 	"""Calculate the zero and infinity limits for heat capacity.
 	
 	Input: number of atoms, number of rotors, linearity (`True` if molecule is linear)
@@ -625,21 +615,6 @@
 		cp0 = 2.5
 		cpInf = 2.5
 	elif linear: # linear
-=======
-	#(based off of lsfp_wilh1.f in GATPFit)
-	#input: number of atoms, number of rotors, and linearity (False for non-linear, True for linear)
-	#output: Cp0/R, CpInf/R
-	#monatomic case
-	if(atoms == 1):
-		cp0 = 2.5
-		cpInf = 2.5
-	#non-linear case
-	elif(not linear):
-		cp0	 = 4.0
-		cpInf=3.*atoms-(2.+0.5*rotors)
-		#linear case
-	else:
->>>>>>> cd276c6f
 		cp0	 = 3.5
 		cpInf = 3*atoms - 1.5
 	else: # nonlinear
